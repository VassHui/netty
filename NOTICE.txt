
                            The Netty Project
                            =================

Please visit the Netty web site for more information:

  * https://netty.io/

Copyright 2014 The Netty Project

The Netty Project licenses this file to you under the Apache License,
version 2.0 (the "License"); you may not use this file except in compliance
with the License. You may obtain a copy of the License at:

  https://www.apache.org/licenses/LICENSE-2.0

Unless required by applicable law or agreed to in writing, software
distributed under the License is distributed on an "AS IS" BASIS, WITHOUT
WARRANTIES OR CONDITIONS OF ANY KIND, either express or implied. See the
License for the specific language governing permissions and limitations
under the License.

Also, please refer to each LICENSE.<component>.txt file, which is located in
the 'license' directory of the distribution file, for the license terms of the
components that this product depends on.

-------------------------------------------------------------------------------
This product contains the extensions to Java Collections Framework which has
been derived from the works by JSR-166 EG, Doug Lea, and Jason T. Greene:

  * LICENSE:
    * license/LICENSE.jsr166y.txt (Public Domain)
  * HOMEPAGE:
    * http://gee.cs.oswego.edu/cgi-bin/viewcvs.cgi/jsr166/
    * http://viewvc.jboss.org/cgi-bin/viewvc.cgi/jbosscache/experimental/jsr166/

This product contains a modified version of Robert Harder's Public Domain
Base64 Encoder and Decoder, which can be obtained at:

  * LICENSE:
    * license/LICENSE.base64.txt (Public Domain)
  * HOMEPAGE:
    * http://iharder.sourceforge.net/current/java/base64/

This product contains a modified portion of 'Webbit', an event based
WebSocket and HTTP server, which can be obtained at:

  * LICENSE:
    * license/LICENSE.webbit.txt (BSD License)
  * HOMEPAGE:
    * https://github.com/joewalnes/webbit

This product contains a modified portion of 'SLF4J', a simple logging
facade for Java, which can be obtained at:

  * LICENSE:
    * license/LICENSE.slf4j.txt (MIT License)
  * HOMEPAGE:
    * https://www.slf4j.org/

This product contains a modified portion of 'Apache Harmony', an open source
Java SE, which can be obtained at:

  * NOTICE:
    * license/NOTICE.harmony.txt
  * LICENSE:
    * license/LICENSE.harmony.txt (Apache License 2.0)
  * HOMEPAGE:
    * https://archive.apache.org/dist/harmony/

This product contains a modified portion of 'jbzip2', a Java bzip2 compression
and decompression library written by Matthew J. Francis. It can be obtained at:

  * LICENSE:
    * license/LICENSE.jbzip2.txt (MIT License)
  * HOMEPAGE:
    * https://code.google.com/p/jbzip2/

This product contains a modified portion of 'libdivsufsort', a C API library to construct
the suffix array and the Burrows-Wheeler transformed string for any input string of
a constant-size alphabet written by Yuta Mori. It can be obtained at:

  * LICENSE:
    * license/LICENSE.libdivsufsort.txt (MIT License)
  * HOMEPAGE:
    * https://github.com/y-256/libdivsufsort

This product contains a modified portion of Nitsan Wakart's 'JCTools', Java Concurrency Tools for the JVM,
 which can be obtained at:

  * LICENSE:
    * license/LICENSE.jctools.txt (ASL2 License)
  * HOMEPAGE:
    * https://github.com/JCTools/JCTools

This product optionally depends on 'JZlib', a re-implementation of zlib in
pure Java, which can be obtained at:

  * LICENSE:
    * license/LICENSE.jzlib.txt (BSD style License)
  * HOMEPAGE:
    * http://www.jcraft.com/jzlib/

This product optionally depends on 'Compress-LZF', a Java library for encoding and
decoding data in LZF format, written by Tatu Saloranta. It can be obtained at:

  * LICENSE:
    * license/LICENSE.compress-lzf.txt (Apache License 2.0)
  * HOMEPAGE:
    * https://github.com/ning/compress

This product optionally depends on 'lz4', a LZ4 Java compression
and decompression library written by Adrien Grand. It can be obtained at:

  * LICENSE:
    * license/LICENSE.lz4.txt (Apache License 2.0)
  * HOMEPAGE:
    * https://github.com/jpountz/lz4-java

This product optionally depends on 'lzma-java', a LZMA Java compression
and decompression library, which can be obtained at:

  * LICENSE:
    * license/LICENSE.lzma-java.txt (Apache License 2.0)
  * HOMEPAGE:
    * https://github.com/jponge/lzma-java

This product contains a modified portion of 'jfastlz', a Java port of FastLZ compression
and decompression library written by William Kinney. It can be obtained at:

  * LICENSE:
    * license/LICENSE.jfastlz.txt (MIT License)
  * HOMEPAGE:
    * https://code.google.com/p/jfastlz/

This product contains a modified portion of and optionally depends on 'Protocol Buffers', Google's data
interchange format, which can be obtained at:

  * LICENSE:
    * license/LICENSE.protobuf.txt (New BSD License)
  * HOMEPAGE:
    * https://github.com/google/protobuf

This product optionally depends on 'Bouncy Castle Crypto APIs' to generate
a temporary self-signed X.509 certificate when the JVM does not provide the
equivalent functionality.  It can be obtained at:

  * LICENSE:
    * license/LICENSE.bouncycastle.txt (MIT License)
  * HOMEPAGE:
    * https://www.bouncycastle.org/

This product optionally depends on 'Snappy', a compression library produced
by Google Inc, which can be obtained at:

  * LICENSE:
    * license/LICENSE.snappy.txt (New BSD License)
  * HOMEPAGE:
    * https://github.com/google/snappy

This product optionally depends on 'JBoss Marshalling', an alternative Java
serialization API, which can be obtained at:

  * LICENSE:
    * license/LICENSE.jboss-marshalling.txt (Apache License 2.0)
  * HOMEPAGE:
    * https://github.com/jboss-remoting/jboss-marshalling

This product optionally depends on 'Caliper', Google's micro-
benchmarking framework, which can be obtained at:

  * LICENSE:
    * license/LICENSE.caliper.txt (Apache License 2.0)
  * HOMEPAGE:
    * https://github.com/google/caliper

This product optionally depends on 'Apache Commons Logging', a logging
framework, which can be obtained at:

  * LICENSE:
    * license/LICENSE.commons-logging.txt (Apache License 2.0)
  * HOMEPAGE:
    * https://commons.apache.org/logging/

This product optionally depends on 'Apache Log4J', a logging framework, which
can be obtained at:

  * LICENSE:
    * license/LICENSE.log4j.txt (Apache License 2.0)
  * HOMEPAGE:
    * https://logging.apache.org/log4j/

This product optionally depends on 'Aalto XML', an ultra-high performance
non-blocking XML processor, which can be obtained at:

  * LICENSE:
    * license/LICENSE.aalto-xml.txt (Apache License 2.0)
  * HOMEPAGE:
    * http://wiki.fasterxml.com/AaltoHome

This product contains a modified version of 'HPACK', a Java implementation of
the HTTP/2 HPACK algorithm written by Twitter. It can be obtained at:

  * LICENSE:
    * license/LICENSE.hpack.txt (Apache License 2.0)
  * HOMEPAGE:
    * https://github.com/twitter/hpack
    
This product contains a modified version of 'HPACK', a Java implementation of
the HTTP/2 HPACK algorithm written by Cory Benfield. It can be obtained at:

  * LICENSE:
    * license/LICENSE.hyper-hpack.txt (MIT License)
  * HOMEPAGE:
    * https://github.com/python-hyper/hpack/

This product contains a modified version of 'HPACK', a Java implementation of
the HTTP/2 HPACK algorithm written by Tatsuhiro Tsujikawa. It can be obtained at:

  * LICENSE:
    * license/LICENSE.nghttp2-hpack.txt (MIT License)
  * HOMEPAGE:
    * https://github.com/nghttp2/nghttp2/

This product contains a modified portion of 'Apache Commons Lang', a Java library
provides utilities for the java.lang API, which can be obtained at:

  * LICENSE:
    * license/LICENSE.commons-lang.txt (Apache License 2.0)
  * HOMEPAGE:
    * https://commons.apache.org/proper/commons-lang/


This product contains the Maven wrapper scripts from 'Maven Wrapper', that provides an easy way to ensure a user has everything necessary to run the Maven build.

  * LICENSE:
    * license/LICENSE.mvn-wrapper.txt (Apache License 2.0)
  * HOMEPAGE:
    * https://github.com/takari/maven-wrapper

This product contains the dnsinfo.h header file, that provides a way to retrieve the system DNS configuration on MacOS.
This private header is also used by Apple's open source
 mDNSResponder (https://opensource.apple.com/tarballs/mDNSResponder/).

 * LICENSE:
    * license/LICENSE.dnsinfo.txt (Apache License 2.0)
  * HOMEPAGE:
<<<<<<< HEAD
    * http://www.opensource.apple.com/source/configd/configd-453.19/dnsinfo/dnsinfo.h


This product contains the a few files forked from liburing to allow building on systems that dont have kernel 5.9+.

 * LICENSE:
    * license/LICENSE.liburing.txt (MIT)
  * HOMEPAGE:
    * https://github.com/axboe/liburing
=======
    * https://www.opensource.apple.com/source/configd/configd-453.19/dnsinfo/dnsinfo.h
>>>>>>> ee3b9a5f
<|MERGE_RESOLUTION|>--- conflicted
+++ resolved
@@ -245,8 +245,7 @@
  * LICENSE:
     * license/LICENSE.dnsinfo.txt (Apache License 2.0)
   * HOMEPAGE:
-<<<<<<< HEAD
-    * http://www.opensource.apple.com/source/configd/configd-453.19/dnsinfo/dnsinfo.h
+    * https://www.opensource.apple.com/source/configd/configd-453.19/dnsinfo/dnsinfo.h
 
 
 This product contains the a few files forked from liburing to allow building on systems that dont have kernel 5.9+.
@@ -254,7 +253,4 @@
  * LICENSE:
     * license/LICENSE.liburing.txt (MIT)
   * HOMEPAGE:
-    * https://github.com/axboe/liburing
-=======
-    * https://www.opensource.apple.com/source/configd/configd-453.19/dnsinfo/dnsinfo.h
->>>>>>> ee3b9a5f
+    * https://github.com/axboe/liburing